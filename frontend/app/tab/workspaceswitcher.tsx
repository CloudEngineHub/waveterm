// Copyright 2024, Command Line
// SPDX-License-Identifier: Apache-2.0

import { Button } from "@/element/button";
import {
    ExpandableMenu,
    ExpandableMenuItem,
    ExpandableMenuItemGroup,
    ExpandableMenuItemGroupTitle,
    ExpandableMenuItemLeftElement,
    ExpandableMenuItemRightElement,
} from "@/element/expandablemenu";
import { Input } from "@/element/input";
import { Popover, PopoverButton, PopoverContent } from "@/element/popover";
import { fireAndForget, makeIconClass, useAtomValueSafe } from "@/util/util";
import clsx from "clsx";
import { atom, PrimitiveAtom, useAtom, useAtomValue, useSetAtom } from "jotai";
import { splitAtom } from "jotai/utils";
import { OverlayScrollbarsComponent } from "overlayscrollbars-react";
<<<<<<< HEAD
import { forwardRef, memo, useEffect, useRef } from "react";
=======
import { CSSProperties, memo, useCallback, useEffect, useRef } from "react";
>>>>>>> da48ab5e
import WorkspaceSVG from "../asset/workspace.svg";
import { IconButton } from "../element/iconbutton";
import { atoms, getApi } from "../store/global";
import { WorkspaceService } from "../store/services";
import { getObjectValue, makeORef, setObjectValue } from "../store/wos";
import "./workspaceswitcher.scss";

interface ColorSelectorProps {
    colors: string[];
    selectedColor?: string;
    onSelect: (color: string) => void;
    className?: string;
}

const ColorSelector = memo(({ colors, selectedColor, onSelect, className }: ColorSelectorProps) => {
    const handleColorClick = (color: string) => {
        onSelect(color);
    };

    return (
        <div className={clsx("color-selector", className)}>
            {colors.map((color) => (
                <div
                    key={color}
                    className={clsx("color-circle", { selected: selectedColor === color })}
                    style={{ backgroundColor: color }}
                    onClick={() => handleColorClick(color)}
                />
            ))}
        </div>
    );
});

interface IconSelectorProps {
    icons: string[];
    selectedIcon?: string;
    onSelect: (icon: string) => void;
    className?: string;
}

const IconSelector = memo(({ icons, selectedIcon, onSelect, className }: IconSelectorProps) => {
    const handleIconClick = (icon: string) => {
        onSelect(icon);
    };

    return (
        <div className={clsx("icon-selector", className)}>
            {icons.map((icon) => {
                const iconClass = makeIconClass(icon, false);
                return (
                    <i
                        key={icon}
                        className={clsx(iconClass, "icon-item", { selected: selectedIcon === icon })}
                        onClick={() => handleIconClick(icon)}
                    />
                );
            })}
        </div>
    );
});

interface ColorAndIconSelectorProps {
    title: string;
    icon: string;
    color: string;
    focusInput: boolean;
    onTitleChange: (newTitle: string) => void;
    onColorChange: (newColor: string) => void;
    onIconChange: (newIcon: string) => void;
    onDeleteWorkspace: () => void;
}
const ColorAndIconSelector = memo(
    ({
        title,
        icon,
        color,
        focusInput,
        onTitleChange,
        onColorChange,
        onIconChange,
        onDeleteWorkspace,
    }: ColorAndIconSelectorProps) => {
        const inputRef = useRef<HTMLInputElement>(null);

        useEffect(() => {
            if (focusInput && inputRef.current) {
                inputRef.current.focus();
            }
        }, [focusInput]);

        return (
            <div className="color-icon-selector">
                <Input ref={inputRef} className="vertical-padding-3" onChange={onTitleChange} value={title} autoFocus />
                <ColorSelector
                    selectedColor={color}
                    colors={["#e91e63", "#8bc34a", "#ff9800", "#ffc107", "#03a9f4", "#3f51b5", "#f44336"]}
                    onSelect={onColorChange}
                />
                <IconSelector
                    selectedIcon={icon}
                    icons={[
                        "triangle",
                        "star",
                        "cube",
                        "gem",
                        "chess-knight",
                        "heart",
                        "plane",
                        "rocket",
                        "shield-cat",
                        "paw-simple",
                        "umbrella",
                        "graduation-cap",
                        "mug-hot",
                        "circle",
                    ]}
                    onSelect={onIconChange}
                />
                <div className="delete-ws-btn-wrapper">
                    <Button className="ghost red font-size-12" onClick={onDeleteWorkspace}>
                        Delete workspace
                    </Button>
                </div>
            </div>
        );
    }
);

type WorkspaceListEntry = {
    windowId: string;
    workspace: Workspace;
};

<<<<<<< HEAD
const WorkspaceSwitcher = forwardRef<HTMLDivElement, {}>(({}, ref) => {
    const [menuData, setMenuData] = useAtom(menuDataAtom);

    const handleTitleChange = (id: string, newTitle: string) => {
        // This should call a service
        setMenuData((prevMenuData) =>
            prevMenuData.map((item) => {
                if (item.id === id) {
                    return {
                        ...item,
                        label: newTitle,
                    };
                }
                return item;
            })
        );
    };

    const handleColorChange = (id: string, newColor: string) => {
        // This should call a service
        setMenuData((prevMenuData) =>
            prevMenuData.map((item) => {
                if (item.id === id) {
                    return {
                        ...item,
                        color: newColor,
                    };
                }
                return item;
            })
        );
    };

    const handleIconChange = (id: string, newIcon: string) => {
        // This should call a service
        setMenuData((prevMenuData) =>
            prevMenuData.map((item) => {
                if (item.id === id) {
                    return {
                        ...item,
                        icon: newIcon,
                    };
                }
                return item;
            })
        );
    };

    const setActiveWorkspace = (id: string) => {
        // This should call a service
        setMenuData((prevMenuData) =>
            prevMenuData.map((item) => {
                if (item.id === id) {
                    return {
                        ...item,
                        isActive: true,
                    };
                }
                return {
                    ...item,
                    isActive: false,
                };
            })
        );
    };

    const handleAddNewWorkspace = () => {
        // This should call a service
        const id = `group-${Math.random().toString(36).substr(2, 9)}`;
        setMenuData((prevMenuData) => {
            const updatedMenuData = prevMenuData.map((item) => ({
                ...item,
                isActive: false,
            }));

            const newWorkspace = {
                id,
                icon: "circle",
                label: "New Workspace",
                color: "#8bc34a",
                isActive: true,
            };

            return [...updatedMenuData, newWorkspace];
        });
    };

    const handleDeleteWorkspace = (id: string) => {
        console.log("got here!!!");
        // This should call a service
        setMenuData((prevMenuData) => {
            const updatedMenuData = prevMenuData.filter((item) => item.id !== id);
            console.log("updatedMenuData", updatedMenuData);

            const isAnyActive = updatedMenuData.some((item) => item.isActive);

            if (!isAnyActive && updatedMenuData.length > 0) {
                updatedMenuData[0] = { ...updatedMenuData[0], isActive: true };
            }

            return updatedMenuData;
        });
    };

    const activeWorkspace = menuData.find((workspace) => workspace.isActive);

    const data = menuData.map((item): ExpandableMenuItemData => {
        const { id, icon, label, color, isActive } = item;
        const title: ExpandableMenuItemGroupTitleType = { label };
        const leftElement = icon ? (
            <i className={clsx("left-icon", makeIconClass(icon, false))} style={{ color: color }}></i>
        ) : null;
        title.leftElement = leftElement;
        title.rightElement = isActive ? <i className="fa-sharp fa-solid fa-check" style={{ color: color }}></i> : null;

        if (label === "Default") {
            return {
                id,
                type: "group",
                title: {
                    leftElement: <WorkspaceSVG></WorkspaceSVG>,
                    label: "Default",
                    rightElement: isActive ? <i className="fa-sharp fa-solid fa-check"></i> : null,
                },
            };
=======
type WorkspaceList = WorkspaceListEntry[];
const workspaceMapAtom = atom<WorkspaceList>([]);
const workspaceSplitAtom = splitAtom(workspaceMapAtom);
const editingWorkspaceAtom = atom<string>();
const WorkspaceSwitcher = () => {
    const setWorkspaceList = useSetAtom(workspaceMapAtom);
    const activeWorkspace = useAtomValueSafe(atoms.workspace);
    const workspaceList = useAtomValue(workspaceSplitAtom);
    const setEditingWorkspace = useSetAtom(editingWorkspaceAtom);

    const updateWorkspaceList = useCallback(async () => {
        const workspaceList = await WorkspaceService.ListWorkspaces();
        if (!workspaceList) {
            return;
>>>>>>> da48ab5e
        }
        const newList: WorkspaceList = [];
        for (const entry of workspaceList) {
            // This just ensures that the atom exists for easier setting of the object
            getObjectValue(makeORef("workspace", entry.workspaceid));
            newList.push({
                windowId: entry.windowid,
                workspace: await WorkspaceService.GetWorkspace(entry.workspaceid),
            });
        }
        setWorkspaceList(newList);
    }, []);

    useEffect(() => {
        fireAndForget(updateWorkspaceList);
    }, []);

    const onDeleteWorkspace = useCallback((workspaceId: string) => {
        fireAndForget(async () => {
            getApi().deleteWorkspace(workspaceId);
            setTimeout(() => {
                fireAndForget(updateWorkspaceList);
            }, 10);
        });
    }, []);

    const isActiveWorkspaceSaved = !!(activeWorkspace.name && activeWorkspace.icon);

    const workspaceIcon = isActiveWorkspaceSaved ? (
        <i className={makeIconClass(activeWorkspace.icon, false)} style={{ color: activeWorkspace.color }}></i>
    ) : (
        <WorkspaceSVG />
    );

    const saveWorkspace = () => {
        setObjectValue({ ...activeWorkspace, name: "New Workspace", icon: "circle", color: "green" }, undefined, true);
        setTimeout(() => {
            fireAndForget(updateWorkspaceList);
        }, 10);
    };

    return (
<<<<<<< HEAD
        <Popover ref={ref} className="workspace-switcher-popover">
            <PopoverButton className="workspace-switcher-button grey" as="div">
=======
        <Popover className="workspace-switcher-popover" onDismiss={() => setEditingWorkspace(null)}>
            <PopoverButton
                className="workspace-switcher-button grey"
                as="div"
                onClick={() => {
                    fireAndForget(updateWorkspaceList);
                }}
            >
>>>>>>> da48ab5e
                <span className="workspace-icon">{workspaceIcon}</span>
            </PopoverButton>
            <PopoverContent className="workspace-switcher-content">
                <div className="title">{isActiveWorkspaceSaved ? "Switch workspace" : "Open workspace"}</div>
                <OverlayScrollbarsComponent className={"scrollable"} options={{ scrollbars: { autoHide: "leave" } }}>
                    <ExpandableMenu noIndent singleOpen>
                        {workspaceList.map((entry, i) => (
                            <WorkspaceSwitcherItem key={i} entryAtom={entry} onDeleteWorkspace={onDeleteWorkspace} />
                        ))}
                    </ExpandableMenu>
                </OverlayScrollbarsComponent>

                {!isActiveWorkspaceSaved && (
                    <div className="actions">
                        <ExpandableMenuItem onClick={() => saveWorkspace()}>
                            <ExpandableMenuItemLeftElement>
                                <i className="fa-sharp fa-solid fa-floppy-disk"></i>
                            </ExpandableMenuItemLeftElement>
                            <div className="content">Save workspace</div>
                        </ExpandableMenuItem>
                    </div>
                )}
            </PopoverContent>
        </Popover>
    );
});

const WorkspaceSwitcherItem = ({
    entryAtom,
    onDeleteWorkspace,
}: {
    entryAtom: PrimitiveAtom<WorkspaceListEntry>;
    onDeleteWorkspace: (workspaceId: string) => void;
}) => {
    const activeWorkspace = useAtomValueSafe(atoms.workspace);
    const [workspaceEntry, setWorkspaceEntry] = useAtom(entryAtom);
    const [editingWorkspace, setEditingWorkspace] = useAtom(editingWorkspaceAtom);

    const workspace = workspaceEntry.workspace;
    const isCurrentWorkspace = activeWorkspace.oid === workspace.oid;

    const setWorkspace = useCallback((newWorkspace: Workspace) => {
        fireAndForget(async () => {
            setObjectValue({ ...newWorkspace, otype: "workspace" }, undefined, true);
            setWorkspaceEntry({ ...workspaceEntry, workspace: newWorkspace });
        });
    }, []);

    const isActive = !!workspaceEntry.windowId;
    const editIconDecl: IconButtonDecl = {
        elemtype: "iconbutton",
        className: "edit",
        icon: "pencil",
        title: "Edit workspace",
        click: (e) => {
            e.stopPropagation();
            if (editingWorkspace === workspace.oid) {
                setEditingWorkspace(null);
            } else {
                setEditingWorkspace(workspace.oid);
            }
        },
    };
    const windowIconDecl: IconButtonDecl = {
        elemtype: "iconbutton",
        className: "window",
        disabled: true,
        icon: isCurrentWorkspace ? "check" : "window",
        title: isCurrentWorkspace ? "This is your current workspace" : "This workspace is open",
    };

    const isEditing = editingWorkspace === workspace.oid;

    return (
        <ExpandableMenuItemGroup
            key={workspace.oid}
            isOpen={isEditing}
            className={clsx({ "is-current": isCurrentWorkspace })}
        >
            <ExpandableMenuItemGroupTitle
                onClick={() => {
                    getApi().switchWorkspace(workspace.oid);
                    // Create a fake escape key event to close the popover
                    document.dispatchEvent(new KeyboardEvent("keydown", { key: "Escape" }));
                }}
            >
                <div
                    className="menu-group-title-wrapper"
                    style={
                        {
                            "--workspace-color": workspace.color,
                        } as CSSProperties
                    }
                >
                    <ExpandableMenuItemLeftElement>
                        <i
                            className={clsx("left-icon", makeIconClass(workspace.icon, false))}
                            style={{ color: workspace.color }}
                        />
                    </ExpandableMenuItemLeftElement>
                    <div className="label">{workspace.name}</div>
                    <ExpandableMenuItemRightElement>
                        <div className="icons">
                            <IconButton decl={editIconDecl} />
                            {isActive && <IconButton decl={windowIconDecl} />}
                        </div>
                    </ExpandableMenuItemRightElement>
                </div>
            </ExpandableMenuItemGroupTitle>
            <ExpandableMenuItem>
                <ColorAndIconSelector
                    title={workspace.name}
                    icon={workspace.icon}
                    color={workspace.color}
                    focusInput={isEditing}
                    onTitleChange={(title) => setWorkspace({ ...workspace, name: title })}
                    onColorChange={(color) => setWorkspace({ ...workspace, color })}
                    onIconChange={(icon) => setWorkspace({ ...workspace, icon })}
                    onDeleteWorkspace={() => onDeleteWorkspace(workspace.oid)}
                />
            </ExpandableMenuItem>
        </ExpandableMenuItemGroup>
    );
};

export { WorkspaceSwitcher };<|MERGE_RESOLUTION|>--- conflicted
+++ resolved
@@ -17,11 +17,7 @@
 import { atom, PrimitiveAtom, useAtom, useAtomValue, useSetAtom } from "jotai";
 import { splitAtom } from "jotai/utils";
 import { OverlayScrollbarsComponent } from "overlayscrollbars-react";
-<<<<<<< HEAD
-import { forwardRef, memo, useEffect, useRef } from "react";
-=======
-import { CSSProperties, memo, useCallback, useEffect, useRef } from "react";
->>>>>>> da48ab5e
+import { CSSProperties, forwardRef, memo, useCallback, useEffect, useRef } from "react";
 import WorkspaceSVG from "../asset/workspace.svg";
 import { IconButton } from "../element/iconbutton";
 import { atoms, getApi } from "../store/global";
@@ -155,138 +151,11 @@
     workspace: Workspace;
 };
 
-<<<<<<< HEAD
-const WorkspaceSwitcher = forwardRef<HTMLDivElement, {}>(({}, ref) => {
-    const [menuData, setMenuData] = useAtom(menuDataAtom);
-
-    const handleTitleChange = (id: string, newTitle: string) => {
-        // This should call a service
-        setMenuData((prevMenuData) =>
-            prevMenuData.map((item) => {
-                if (item.id === id) {
-                    return {
-                        ...item,
-                        label: newTitle,
-                    };
-                }
-                return item;
-            })
-        );
-    };
-
-    const handleColorChange = (id: string, newColor: string) => {
-        // This should call a service
-        setMenuData((prevMenuData) =>
-            prevMenuData.map((item) => {
-                if (item.id === id) {
-                    return {
-                        ...item,
-                        color: newColor,
-                    };
-                }
-                return item;
-            })
-        );
-    };
-
-    const handleIconChange = (id: string, newIcon: string) => {
-        // This should call a service
-        setMenuData((prevMenuData) =>
-            prevMenuData.map((item) => {
-                if (item.id === id) {
-                    return {
-                        ...item,
-                        icon: newIcon,
-                    };
-                }
-                return item;
-            })
-        );
-    };
-
-    const setActiveWorkspace = (id: string) => {
-        // This should call a service
-        setMenuData((prevMenuData) =>
-            prevMenuData.map((item) => {
-                if (item.id === id) {
-                    return {
-                        ...item,
-                        isActive: true,
-                    };
-                }
-                return {
-                    ...item,
-                    isActive: false,
-                };
-            })
-        );
-    };
-
-    const handleAddNewWorkspace = () => {
-        // This should call a service
-        const id = `group-${Math.random().toString(36).substr(2, 9)}`;
-        setMenuData((prevMenuData) => {
-            const updatedMenuData = prevMenuData.map((item) => ({
-                ...item,
-                isActive: false,
-            }));
-
-            const newWorkspace = {
-                id,
-                icon: "circle",
-                label: "New Workspace",
-                color: "#8bc34a",
-                isActive: true,
-            };
-
-            return [...updatedMenuData, newWorkspace];
-        });
-    };
-
-    const handleDeleteWorkspace = (id: string) => {
-        console.log("got here!!!");
-        // This should call a service
-        setMenuData((prevMenuData) => {
-            const updatedMenuData = prevMenuData.filter((item) => item.id !== id);
-            console.log("updatedMenuData", updatedMenuData);
-
-            const isAnyActive = updatedMenuData.some((item) => item.isActive);
-
-            if (!isAnyActive && updatedMenuData.length > 0) {
-                updatedMenuData[0] = { ...updatedMenuData[0], isActive: true };
-            }
-
-            return updatedMenuData;
-        });
-    };
-
-    const activeWorkspace = menuData.find((workspace) => workspace.isActive);
-
-    const data = menuData.map((item): ExpandableMenuItemData => {
-        const { id, icon, label, color, isActive } = item;
-        const title: ExpandableMenuItemGroupTitleType = { label };
-        const leftElement = icon ? (
-            <i className={clsx("left-icon", makeIconClass(icon, false))} style={{ color: color }}></i>
-        ) : null;
-        title.leftElement = leftElement;
-        title.rightElement = isActive ? <i className="fa-sharp fa-solid fa-check" style={{ color: color }}></i> : null;
-
-        if (label === "Default") {
-            return {
-                id,
-                type: "group",
-                title: {
-                    leftElement: <WorkspaceSVG></WorkspaceSVG>,
-                    label: "Default",
-                    rightElement: isActive ? <i className="fa-sharp fa-solid fa-check"></i> : null,
-                },
-            };
-=======
 type WorkspaceList = WorkspaceListEntry[];
 const workspaceMapAtom = atom<WorkspaceList>([]);
 const workspaceSplitAtom = splitAtom(workspaceMapAtom);
 const editingWorkspaceAtom = atom<string>();
-const WorkspaceSwitcher = () => {
+const WorkspaceSwitcher = forwardRef<HTMLDivElement, {}>(({}, ref) => {
     const setWorkspaceList = useSetAtom(workspaceMapAtom);
     const activeWorkspace = useAtomValueSafe(atoms.workspace);
     const workspaceList = useAtomValue(workspaceSplitAtom);
@@ -296,7 +165,6 @@
         const workspaceList = await WorkspaceService.ListWorkspaces();
         if (!workspaceList) {
             return;
->>>>>>> da48ab5e
         }
         const newList: WorkspaceList = [];
         for (const entry of workspaceList) {
@@ -339,10 +207,6 @@
     };
 
     return (
-<<<<<<< HEAD
-        <Popover ref={ref} className="workspace-switcher-popover">
-            <PopoverButton className="workspace-switcher-button grey" as="div">
-=======
         <Popover className="workspace-switcher-popover" onDismiss={() => setEditingWorkspace(null)}>
             <PopoverButton
                 className="workspace-switcher-button grey"
@@ -351,7 +215,6 @@
                     fireAndForget(updateWorkspaceList);
                 }}
             >
->>>>>>> da48ab5e
                 <span className="workspace-icon">{workspaceIcon}</span>
             </PopoverButton>
             <PopoverContent className="workspace-switcher-content">
