// Copyright 2024, Command Line Inc.
// SPDX-License-Identifier: Apache-2.0

import { Button } from "@/app/element/button";
import { modalsModel } from "@/app/store/modalmodel";
import { WindowDrag } from "@/element/windowdrag";
import { deleteLayoutModelForTab } from "@/layout/index";
import { atoms, createTab, getApi, isDev, PLATFORM, setActiveTab } from "@/store/global";
import { fireAndForget } from "@/util/util";
import { useAtomValue, useSetAtom } from "jotai";
import { OverlayScrollbars } from "overlayscrollbars";
import { createRef, memo, useCallback, useEffect, useRef, useState } from "react";
import { debounce } from "throttle-debounce";
import { WorkspaceService } from "../store/services";
import { Tab } from "./tab";
import "./tabbar.scss";
import { UpdateStatusBanner } from "./updatebanner";
import { WorkspaceSwitcher } from "./workspaceswitcher";

const TAB_DEFAULT_WIDTH = 130;
const TAB_MIN_WIDTH = 100;
const DRAGGER_RIGHT_MIN_WIDTH = 74;
const OS_OPTIONS = {
    overflow: {
        x: "scroll",
        y: "hidden",
    },
    scrollbars: {
        theme: "os-theme-dark",
        visibility: "auto",
        autoHide: "leave",
        autoHideDelay: 1300,
        autoHideSuspend: false,
        dragScroll: true,
        clickScroll: false,
        pointers: ["mouse", "touch", "pen"],
    },
};

interface TabBarProps {
    workspace: Workspace;
}

const ConfigErrorMessage = () => {
    const fullConfig = useAtomValue(atoms.fullConfigAtom);

    if (fullConfig?.configerrors == null || fullConfig?.configerrors.length == 0) {
        return (
            <div className="config-error-message">
                <h3>Configuration Clean</h3>
                <p>There are no longer any errors detected in your config.</p>
            </div>
        );
    }
    if (fullConfig?.configerrors.length == 1) {
        const singleError = fullConfig.configerrors[0];
        return (
            <div className="config-error-message">
                <h3>Configuration Error</h3>
                <div>
                    {singleError.file}: {singleError.err}
                </div>
            </div>
        );
    }
    return (
        <div className="config-error-message">
            <h3>Configuration Error</h3>
            <ul>
                {fullConfig.configerrors.map((error, index) => (
                    <li key={index}>
                        {error.file}: {error.err}
                    </li>
                ))}
            </ul>
        </div>
    );
};

const ConfigErrorIcon = ({ buttonRef }: { buttonRef: React.RefObject<HTMLElement> }) => {
    const fullConfig = useAtomValue(atoms.fullConfigAtom);

    function handleClick() {
        modalsModel.pushModal("MessageModal", { children: <ConfigErrorMessage /> });
    }

    if (fullConfig?.configerrors == null || fullConfig?.configerrors.length == 0) {
        return null;
    }
    return (
        <Button
            ref={buttonRef as React.RefObject<HTMLButtonElement>}
            className="config-error-button red"
            onClick={handleClick}
        >
            <i className="fa fa-solid fa-exclamation-triangle" />
            Config Error
        </Button>
    );
};

const TabBar = memo(({ workspace }: TabBarProps) => {
    const [tabIds, setTabIds] = useState([]);
    const [dragStartPositions, setDragStartPositions] = useState<number[]>([]);
    const [draggingTab, setDraggingTab] = useState<string>();
    const [tabsLoaded, setTabsLoaded] = useState({});
    const [newTabId, setNewTabId] = useState<string | null>(null);

    const tabbarWrapperRef = useRef<HTMLDivElement>(null);
    const tabBarRef = useRef<HTMLDivElement>(null);
    const tabsWrapperRef = useRef<HTMLDivElement>(null);
    const tabRefs = useRef<React.RefObject<HTMLDivElement>[]>([]);
    const addBtnRef = useRef<HTMLDivElement>(null);
    const draggingRemovedRef = useRef(false);
    const draggingTabDataRef = useRef({
        tabId: "",
        ref: { current: null },
        tabStartX: 0,
        tabIndex: 0,
        initialOffsetX: null,
        totalScrollOffset: null,
        dragged: false,
    });
    const osInstanceRef = useRef<OverlayScrollbars>(null);
    const draggerRightRef = useRef<HTMLDivElement>(null);
    const draggerLeftRef = useRef<HTMLDivElement>(null);
    const workspaceSwitcherRef = useRef<HTMLDivElement>(null);
    const devLabelRef = useRef<HTMLDivElement>(null);
    const appMenuButtonRef = useRef<HTMLDivElement>(null);
    const tabWidthRef = useRef<number>(TAB_DEFAULT_WIDTH);
    const scrollableRef = useRef<boolean>(false);
    const updateStatusButtonRef = useRef<HTMLButtonElement>(null);
    const configErrorButtonRef = useRef<HTMLElement>(null);
    const prevAllLoadedRef = useRef<boolean>(false);
    const activeTabId = useAtomValue(atoms.staticTabId);
    const isFullScreen = useAtomValue(atoms.isFullScreen);
    const settings = useAtomValue(atoms.settingsAtom);
    const setTabIndicesMoved = useSetAtom(atoms.tabIndicesMoved);

    let prevDelta: number;
    let prevDragDirection: string;

    // Update refs when tabIds change
    useEffect(() => {
        tabRefs.current = tabIds.map((_, index) => tabRefs.current[index] || createRef());
    }, [tabIds]);

    useEffect(() => {
        if (workspace) {
            // Compare current tabIds with new workspace.tabids
            const currentTabIds = new Set(tabIds);
            const newTabIds = new Set(workspace.tabids);

            const areEqual =
                currentTabIds.size === newTabIds.size && [...currentTabIds].every((id) => newTabIds.has(id));

            if (!areEqual) {
                setTabIds(workspace.tabids);
            }
        }
    }, [workspace, tabIds]);

    const saveTabsPosition = useCallback(() => {
        const tabs = tabRefs.current;
        if (tabs === null) return;

        const newStartPositions: number[] = [];
        let cumulativeLeft = 0; // Start from the left edge

        tabRefs.current.forEach((ref) => {
            if (ref.current) {
                newStartPositions.push(cumulativeLeft);
                cumulativeLeft += ref.current.getBoundingClientRect().width; // Add each tab's actual width to the cumulative position
            }
        });

        setDragStartPositions(newStartPositions);
    }, []);

    const setSizeAndPosition = (animate?: boolean) => {
        const tabBar = tabBarRef.current;
        if (tabBar === null) return;

        const tabbarWrapperWidth = tabbarWrapperRef.current.getBoundingClientRect().width;
        const windowDragLeftWidth = draggerLeftRef.current.getBoundingClientRect().width;
        const addBtnWidth = addBtnRef.current.getBoundingClientRect().width;
        const updateStatusLabelWidth = updateStatusButtonRef.current?.getBoundingClientRect().width ?? 0;
        const configErrorWidth = configErrorButtonRef.current?.getBoundingClientRect().width ?? 0;
        const appMenuButtonWidth = appMenuButtonRef.current?.getBoundingClientRect().width ?? 0;
        const workspaceSwitcherWidth = workspaceSwitcherRef.current?.getBoundingClientRect().width ?? 0;
        const devLabelWidth = devLabelRef.current?.getBoundingClientRect().width ?? 0;

        const nonTabElementsWidth =
            windowDragLeftWidth +
            DRAGGER_RIGHT_MIN_WIDTH +
            addBtnWidth +
            updateStatusLabelWidth +
            configErrorWidth +
            appMenuButtonWidth +
            workspaceSwitcherWidth +
            devLabelWidth;
        const spaceForTabs = tabbarWrapperWidth - nonTabElementsWidth;

        const numberOfTabs = tabIds.length;

        // Compute the ideal width per tab by dividing the available space by the number of tabs
        let idealTabWidth = spaceForTabs / numberOfTabs;

        // Apply min/max constraints
        idealTabWidth = Math.max(TAB_MIN_WIDTH, Math.min(idealTabWidth, TAB_DEFAULT_WIDTH));

        // Determine if the tab bar needs to be scrollable
        const newScrollable = idealTabWidth * numberOfTabs > spaceForTabs;

        // Apply the calculated width and position to all tabs
        tabRefs.current.forEach((ref, index) => {
            if (ref.current) {
                if (animate) {
                    ref.current.classList.add("animate");
                } else {
                    ref.current.classList.remove("animate");
                }
                ref.current.style.width = `${idealTabWidth}px`;
                ref.current.style.transform = `translate3d(${index * idealTabWidth}px,0,0)`;
                ref.current.style.opacity = "1";
            }
        });

        // Update the state with the new tab width if it has changed
        if (idealTabWidth !== tabWidthRef.current) {
            tabWidthRef.current = idealTabWidth;
        }

        // Update the state with the new scrollable state if it has changed
        if (newScrollable !== scrollableRef.current) {
            scrollableRef.current = newScrollable;
        }

        // Initialize/destroy overlay scrollbars
        if (newScrollable) {
            osInstanceRef.current = OverlayScrollbars(tabBarRef.current, { ...(OS_OPTIONS as any) });
        } else {
            if (osInstanceRef.current) {
                osInstanceRef.current.destroy();
            }
        }
    };

    const handleResizeTabs = useCallback(() => {
        setSizeAndPosition();
        debounce(100, () => saveTabsPosition())();
    }, [tabIds, newTabId, isFullScreen]);

    const reinitVersion = useAtomValue(atoms.reinitVersion);
    useEffect(() => {
        if (reinitVersion > 0) {
            setSizeAndPosition();
        }
    }, [reinitVersion]);

    useEffect(() => {
        window.addEventListener("resize", () => handleResizeTabs());
        return () => {
            window.removeEventListener("resize", () => handleResizeTabs());
        };
    }, [handleResizeTabs]);

    useEffect(() => {
        // Check if all tabs are loaded
        const allLoaded = tabIds.length > 0 && tabIds.every((id) => tabsLoaded[id]);
        if (allLoaded) {
            setSizeAndPosition(newTabId === null && prevAllLoadedRef.current);
            saveTabsPosition();
            if (!prevAllLoadedRef.current) {
                prevAllLoadedRef.current = true;
            }
        }
    }, [tabIds, tabsLoaded, newTabId, saveTabsPosition]);

    const getDragDirection = (currentX: number) => {
        let dragDirection;
        if (currentX - prevDelta > 0) {
            dragDirection = "+";
        } else if (currentX - prevDelta === 0) {
            dragDirection = prevDragDirection;
        } else {
            dragDirection = "-";
        }
        prevDelta = currentX;
        prevDragDirection = dragDirection;
        return dragDirection;
    };

    const getNewTabIndex = (currentX: number, tabIndex: number, dragDirection: string) => {
        let newTabIndex = tabIndex;
        const tabWidth = tabWidthRef.current;
        if (dragDirection === "+") {
            // Dragging to the right
            for (let i = tabIndex + 1; i < tabIds.length; i++) {
                const otherTabStart = dragStartPositions[i];
                if (currentX + tabWidth > otherTabStart + tabWidth / 2) {
                    // setTest("switching right");
                    newTabIndex = i;
                    console.log("newTabIndex===", newTabIndex, tabRefs.current);
                }
            }
        } else {
            // Dragging to the left
            for (let i = tabIndex - 1; i >= 0; i--) {
                const otherTabEnd = dragStartPositions[i] + tabWidth;
                if (currentX < otherTabEnd - tabWidth / 2) {
                    // setTest("switching left");
                    newTabIndex = i;
                }
            }
        }
        return newTabIndex;
    };

    const handleMouseMove = (event: MouseEvent) => {
        const { tabId, ref, tabStartX } = draggingTabDataRef.current;

        let initialOffsetX = draggingTabDataRef.current.initialOffsetX;
        let totalScrollOffset = draggingTabDataRef.current.totalScrollOffset;
        if (initialOffsetX === null) {
            initialOffsetX = event.clientX - tabStartX;
            draggingTabDataRef.current.initialOffsetX = initialOffsetX;
        }
        let currentX = event.clientX - initialOffsetX - totalScrollOffset;
        let tabBarRectWidth = tabBarRef.current.getBoundingClientRect().width;
        // for macos, it's offset to make space for the window buttons
        const tabBarRectLeftOffset = tabBarRef.current.getBoundingClientRect().left;
        const incrementDecrement = tabBarRectLeftOffset * 0.05;
        const dragDirection = getDragDirection(currentX);
        const scrollable = scrollableRef.current;
        const tabWidth = tabWidthRef.current;

        // Scroll the tab bar if the dragged tab overflows the container bounds
        if (scrollable) {
            const { viewport } = osInstanceRef.current.elements();
            const currentScrollLeft = viewport.scrollLeft;

            if (event.clientX <= tabBarRectLeftOffset) {
                viewport.scrollLeft = Math.max(0, currentScrollLeft - incrementDecrement); // Scroll left
                if (viewport.scrollLeft !== currentScrollLeft) {
                    // Only adjust if the scroll actually changed
                    draggingTabDataRef.current.totalScrollOffset += currentScrollLeft - viewport.scrollLeft;
                }
            } else if (event.clientX >= tabBarRectWidth + tabBarRectLeftOffset) {
                viewport.scrollLeft = Math.min(viewport.scrollWidth, currentScrollLeft + incrementDecrement); // Scroll right
                if (viewport.scrollLeft !== currentScrollLeft) {
                    // Only adjust if the scroll actually changed
                    draggingTabDataRef.current.totalScrollOffset -= viewport.scrollLeft - currentScrollLeft;
                }
            }
        }

        // Re-calculate currentX after potential scroll adjustment
        initialOffsetX = draggingTabDataRef.current.initialOffsetX;
        totalScrollOffset = draggingTabDataRef.current.totalScrollOffset;
        currentX = event.clientX - initialOffsetX - totalScrollOffset;

        setDraggingTab((prev) => (prev !== tabId ? tabId : prev));

        // Check if the tab has moved 5 pixels
        if (Math.abs(currentX - tabStartX) >= 50) {
            draggingTabDataRef.current.dragged = true;
        }

        // Constrain movement within the container bounds
        if (tabBarRef.current) {
            const numberOfTabs = tabIds.length;
            const totalDefaultTabWidth = numberOfTabs * TAB_DEFAULT_WIDTH;
            if (totalDefaultTabWidth < tabBarRectWidth) {
                // Set to the total default tab width if there's vacant space
                tabBarRectWidth = totalDefaultTabWidth;
            } else if (scrollable) {
                // Set to the scrollable width if the tab bar is scrollable
                tabBarRectWidth = tabsWrapperRef.current.scrollWidth;
            }

            const minLeft = 0;
            const maxRight = tabBarRectWidth - tabWidth;

            // Adjust currentX to stay within bounds
            currentX = Math.min(Math.max(currentX, minLeft), maxRight);
        }

        ref.current!.style.transform = `translate3d(${currentX}px,0,0)`;
        ref.current!.style.zIndex = "100";

        const tabIndex = draggingTabDataRef.current.tabIndex;

        const newTabIndex = getNewTabIndex(currentX, tabIndex, dragDirection);

        if (newTabIndex !== tabIndex) {
            // Remove the dragged tab if not already done
            if (!draggingRemovedRef.current) {
                tabIds.splice(tabIndex, 1);
                draggingRemovedRef.current = true;
            }

            // Find current index of the dragged tab in tempTabs
            const currentIndexOfDraggingTab = tabIds.indexOf(tabId);

            console.log("currentIndexOfDraggingTab", currentIndexOfDraggingTab);
            console.log("tabIndex", tabIndex);

            // Move the dragged tab to its new position
            if (currentIndexOfDraggingTab !== -1) {
                tabIds.splice(tabIndex, 1);
            }

            // Track indices that have been moved
            if (getDragDirection(currentX) === "+") {
                setTabIndicesMoved([tabIndex, newTabIndex, newTabIndex + 1]);
            } else if (getDragDirection(currentX) === "-") {
                setTabIndicesMoved([newTabIndex - 1, newTabIndex, newTabIndex + 1]);
            }

            tabIds.splice(newTabIndex, 0, tabId);

            // Update visual positions of the tabs
            tabIds.forEach((localTabId, index) => {
                const ref = tabRefs.current.find((ref) => ref.current.dataset.tabId === localTabId);
                if (ref.current && localTabId !== tabId) {
                    ref.current.style.transform = `translate3d(${index * tabWidth}px,0,0)`;
                    ref.current.classList.add("animate");
                }
            });

            draggingTabDataRef.current.tabIndex = newTabIndex;
        }
    };

    const handleMouseUp = (event: MouseEvent) => {
        const { tabIndex, dragged } = draggingTabDataRef.current;

        // Update the final position of the dragged tab
        const draggingTab = tabIds[tabIndex];
        const tabWidth = tabWidthRef.current;
        const finalLeftPosition = tabIndex * tabWidth;
        const ref = tabRefs.current.find((ref) => ref.current.dataset.tabId === draggingTab);
        if (ref.current) {
            ref.current.classList.add("animate");
            ref.current.style.transform = `translate3d(${finalLeftPosition}px,0,0)`;
        }

        if (dragged) {
            debounce(300, () => {
                // Reset styles
                tabRefs.current.forEach((ref) => {
                    ref.current.style.zIndex = "0";
                    ref.current.classList.remove("animate");
                });
                // Reset dragging state
                setDraggingTab(null);
                // Update workspace tab ids
                fireAndForget(async () => await WorkspaceService.UpdateTabIds(workspace.oid, tabIds));
            })();
        } else {
            // Reset styles
            tabRefs.current.forEach((ref) => {
                ref.current.style.zIndex = "0";
                ref.current.classList.remove("animate");
            });
            // Reset dragging state
            setDraggingTab(null);
        }

        document.removeEventListener("mouseup", handleMouseUp);
        document.removeEventListener("mousemove", handleMouseMove);
        draggingRemovedRef.current = false;
    };

    const handleDragStart = useCallback(
        (event: React.MouseEvent<HTMLDivElement, MouseEvent>, tabId: string, ref: React.RefObject<HTMLDivElement>) => {
            if (event.button !== 0) return;

            const tabIndex = tabIds.indexOf(tabId);
            const tabStartX = dragStartPositions[tabIndex]; // Starting X position of the tab

            if (ref.current) {
                draggingTabDataRef.current = {
                    tabId,
                    ref,
                    tabStartX,
                    tabIndex,
                    initialOffsetX: null,
                    totalScrollOffset: 0,
                    dragged: false,
                };

                document.addEventListener("mousemove", handleMouseMove);
                document.addEventListener("mouseup", handleMouseUp);
            }
        },
        [tabIds, dragStartPositions]
    );

    const handleSelectTab = (tabId: string) => {
        if (!draggingTabDataRef.current.dragged) {
            setActiveTab(tabId);
        }
    };

    const handleAddTab = () => {
        createTab();
        tabsWrapperRef.current.style.transition;
        tabsWrapperRef.current.style.setProperty("--tabs-wrapper-transition", "width 0.1s ease");

        debounce(30, () => {
            if (scrollableRef.current) {
                const { viewport } = osInstanceRef.current.elements();
                viewport.scrollLeft = tabIds.length * tabWidthRef.current;
            }
        })();

        debounce(100, () => setNewTabId(null))();
    };

    const handleCloseTab = (event: React.MouseEvent<HTMLButtonElement, MouseEvent> | null, tabId: string) => {
        event?.stopPropagation();
        getApi().closeTab(tabId);
        tabsWrapperRef.current.style.setProperty("--tabs-wrapper-transition", "width 0.3s ease");
        deleteLayoutModelForTab(tabId);
    };

    const handleTabLoaded = useCallback((tabId) => {
        setTabsLoaded((prev) => {
            if (!prev[tabId]) {
                // Only update if the tab isn't already marked as loaded
                return { ...prev, [tabId]: true };
            }
            return prev;
        });
    }, []);

    const handleMouseEnterTab = (index: number) => {
        setTabIndicesMoved([index - 1, index, index + 1]);
    };

    const handleMouseLeaveTab = (index: number) => {
        setTabIndicesMoved([]);
    };

    const isBeforeActive = (tabId: string) => {
        return tabIds.indexOf(tabId) === tabIds.indexOf(activeTabId) - 1;
    };

    function onEllipsisClick() {
        getApi().showContextMenu();
    }

    const tabsWrapperWidth = tabIds.length * tabWidthRef.current;
    const devLabel = isDev() ? (
        <div ref={devLabelRef} className="dev-label">
            <i className="fa fa-brands fa-dev fa-fw" />
        </div>
    ) : undefined;
    const appMenuButton =
        PLATFORM !== "darwin" && !settings["window:showmenubar"] ? (
            <div ref={appMenuButtonRef} className="app-menu-button" onClick={onEllipsisClick}>
                <i className="fa fa-ellipsis" />
            </div>
        ) : undefined;

    return (
        <div ref={tabbarWrapperRef} className="tab-bar-wrapper">
            <WindowDrag ref={draggerLeftRef} className="left" />
            {appMenuButton}
            {devLabel}
<<<<<<< HEAD
            <WorkspaceSwitcher ref={workspaceSwitcherRef}></WorkspaceSwitcher>
=======
            <WorkspaceSwitcher />
>>>>>>> 29e8929f
            <div className="tab-bar" ref={tabBarRef} data-overlayscrollbars-initialize>
                <div className="tabs-wrapper" ref={tabsWrapperRef} style={{ width: `${tabsWrapperWidth}px` }}>
                    {tabIds.map((tabId, index) => {
                        return (
                            <Tab
                                key={tabId}
                                ref={tabRefs.current[index]}
                                id={tabId}
                                isFirst={index === 0}
                                onClick={() => handleSelectTab(tabId)}
                                isActive={activeTabId === tabId}
                                onMouseDown={(event) => handleDragStart(event, tabId, tabRefs.current[index])}
                                onClose={(event) => handleCloseTab(event, tabId)}
                                onLoaded={() => handleTabLoaded(tabId)}
                                isBeforeActive={isBeforeActive(tabId)}
                                isDragging={draggingTab === tabId}
                                tabWidth={tabWidthRef.current}
                                isNew={tabId === newTabId}
                                tabIds={tabIds}
                                onMouseEnter={() => handleMouseEnterTab(index)}
                                onMouseLeave={() => handleMouseLeaveTab(index)}
                            />
                        );
                    })}
                </div>
            </div>
            <div ref={addBtnRef} className="add-tab-btn" onClick={handleAddTab}>
                <i className="fa fa-solid fa-plus fa-fw" />
            </div>
            <WindowDrag ref={draggerRightRef} className="right" style={{ minWidth: DRAGGER_RIGHT_MIN_WIDTH }} />
            <UpdateStatusBanner buttonRef={updateStatusButtonRef} />
            <ConfigErrorIcon buttonRef={configErrorButtonRef} />
        </div>
    );
});

export { TabBar };<|MERGE_RESOLUTION|>--- conflicted
+++ resolved
@@ -570,11 +570,7 @@
             <WindowDrag ref={draggerLeftRef} className="left" />
             {appMenuButton}
             {devLabel}
-<<<<<<< HEAD
             <WorkspaceSwitcher ref={workspaceSwitcherRef}></WorkspaceSwitcher>
-=======
-            <WorkspaceSwitcher />
->>>>>>> 29e8929f
             <div className="tab-bar" ref={tabBarRef} data-overlayscrollbars-initialize>
                 <div className="tabs-wrapper" ref={tabsWrapperRef} style={{ width: `${tabsWrapperWidth}px` }}>
                     {tabIds.map((tabId, index) => {
