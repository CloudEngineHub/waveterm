// Copyright 2024, Command Line Inc.
// SPDX-License-Identifier: Apache-2.0

import { CopyButton } from "@/app/element/copybutton";
import { RpcApi } from "@/app/store/wshclientapi";
import { WindowRpcClient } from "@/app/store/wshrpcutil";
import { getWebServerEndpoint } from "@/util/endpoints";
import { isBlank, makeConnRoute, useAtomValueSafe } from "@/util/util";
import { clsx } from "clsx";
import { Atom } from "jotai";
import { OverlayScrollbarsComponent, OverlayScrollbarsComponentRef } from "overlayscrollbars-react";
import { useEffect, useMemo, useRef, useState } from "react";
import ReactMarkdown, { Components } from "react-markdown";
import rehypeHighlight from "rehype-highlight";
import rehypeRaw from "rehype-raw";
import rehypeSanitize, { defaultSchema } from "rehype-sanitize";
import rehypeSlug from "rehype-slug";
import RemarkFlexibleToc, { TocItem } from "remark-flexible-toc";
import remarkGfm from "remark-gfm";
import { remarkAlert } from "remark-github-blockquote-alert";
import { openLink } from "../store/global";
import { IconButton } from "./iconbutton";
import "./markdown.less";

const Link = ({
    setFocusedHeading,
    props,
}: {
    props: React.AnchorHTMLAttributes<HTMLAnchorElement>;
    setFocusedHeading: (href: string) => void;
}) => {
    const onClick = (e: React.MouseEvent) => {
        e.preventDefault();
        if (props.href.startsWith("#")) {
            setFocusedHeading(props.href);
        } else {
            openLink(props.href);
        }
    };
    return (
        <a href={props.href} onClick={onClick}>
            {props.children}
        </a>
    );
};

const Heading = ({ props, hnum }: { props: React.HTMLAttributes<HTMLHeadingElement>; hnum: number }) => {
    return (
        <div id={props.id} className={clsx("heading", `is-${hnum}`)}>
            {props.children}
        </div>
    );
};

const Code = ({ className, children }: { className: string; children: React.ReactNode }) => {
    return <code className={className}>{children}</code>;
};

type CodeBlockProps = {
    children: React.ReactNode;
    onClickExecute?: (cmd: string) => void;
};

const CodeBlock = ({ children, onClickExecute }: CodeBlockProps) => {
    const getTextContent = (children: any): string => {
        if (typeof children === "string") {
            return children;
        } else if (Array.isArray(children)) {
            return children.map(getTextContent).join("");
        } else if (children.props && children.props.children) {
            return getTextContent(children.props.children);
        }
        return "";
    };

    const handleCopy = async (e: React.MouseEvent) => {
        let textToCopy = getTextContent(children);
        textToCopy = textToCopy.replace(/\n$/, ""); // remove trailing newline
        await navigator.clipboard.writeText(textToCopy);
    };

    const handleExecute = (e: React.MouseEvent) => {
        let textToCopy = getTextContent(children);
        textToCopy = textToCopy.replace(/\n$/, ""); // remove trailing newline
        if (onClickExecute) {
            onClickExecute(textToCopy);
            return;
        }
    };

    return (
        <pre className="codeblock">
            {children}
            <div className="codeblock-actions">
                <CopyButton onClick={handleCopy} title="Copy" />
                {onClickExecute && (
                    <IconButton
                        decl={{
                            elemtype: "iconbutton",
                            icon: "regular@square-terminal",
                            click: handleExecute,
                        }}
                    />
                )}
            </div>
        </pre>
    );
};

const MarkdownSource = (props: React.HTMLAttributes<HTMLSourceElement>) => {
    return null;
};

const MarkdownImg = ({
    props,
    resolveOpts,
}: {
    props: React.ImgHTMLAttributes<HTMLImageElement>;
    resolveOpts: MarkdownResolveOpts;
}) => {
    const [resolvedSrc, setResolvedSrc] = useState<string>(props.src);
    const [resolvedStr, setResolvedStr] = useState<string>(null);
    const [resolving, setResolving] = useState<boolean>(true);

    useEffect(() => {
        if (props.src.startsWith("http://") || props.src.startsWith("https://")) {
            setResolving(false);
            setResolvedSrc(props.src);
            setResolvedStr(null);
            return;
        }
        if (props.src.startsWith("data:image/")) {
            setResolving(false);
            setResolvedSrc(props.src);
            setResolvedStr(null);
            return;
        }
        if (resolveOpts == null) {
            setResolving(false);
            setResolvedSrc(null);
            setResolvedStr(`[img:${props.src}]`);
            return;
        }
        const resolveFn = async () => {
            const route = makeConnRoute(resolveOpts.connName);
            const fileInfo = await RpcApi.RemoteFileJoinCommand(WindowRpcClient, [resolveOpts.baseDir, props.src], {
                route: route,
            });
            const usp = new URLSearchParams();
            usp.set("path", fileInfo.path);
            if (!isBlank(resolveOpts.connName)) {
                usp.set("connection", resolveOpts.connName);
            }
            const streamingUrl = getWebServerEndpoint() + "/wave/stream-file?" + usp.toString();
            setResolvedSrc(streamingUrl);
            setResolvedStr(null);
            setResolving(false);
        };
        resolveFn();
    }, [props.src]);

    if (resolving) {
        return null;
    }
    if (resolvedStr != null) {
        return <span>{resolvedStr}</span>;
    }
    if (resolvedSrc != null) {
        return <img {...props} src={resolvedSrc} />;
    }
    return <span>[img]</span>;
};

type MarkdownProps = {
    text?: string;
    textAtom?: Atom<string> | Atom<Promise<string>>;
    showTocAtom?: Atom<boolean>;
    style?: React.CSSProperties;
    className?: string;
    onClickExecute?: (cmd: string) => void;
    resolveOpts?: MarkdownResolveOpts;
    scrollable?: boolean;
};

const Markdown = ({
    text,
    textAtom,
    showTocAtom,
    style,
    className,
    resolveOpts,
    scrollable = true,
    onClickExecute,
}: MarkdownProps) => {
<<<<<<< HEAD
    const textAtomValue = useAtomValueSafe(textAtom);
=======
    const textAtomValue = useAtomValueSafe<string>(textAtom);
>>>>>>> 67a8a59b
    const tocRef = useRef<TocItem[]>([]);
    const showToc = useAtomValueSafe(showTocAtom) ?? false;
    const contentsOsRef = useRef<OverlayScrollbarsComponentRef>(null);
    const [focusedHeading, setFocusedHeading] = useState<string>(null);

    // Ensure uniqueness of ids between MD preview instances.
    const [idPrefix] = useState<string>(crypto.randomUUID());

    useEffect(() => {
        if (focusedHeading && contentsOsRef.current && contentsOsRef.current.osInstance()) {
            const { viewport } = contentsOsRef.current.osInstance().elements();
            const heading = document.getElementById(idPrefix + focusedHeading.slice(1));
            if (heading) {
                const headingBoundingRect = heading.getBoundingClientRect();
                const viewportBoundingRect = viewport.getBoundingClientRect();
                const headingTop = headingBoundingRect.top - viewportBoundingRect.top;
                viewport.scrollBy({ top: headingTop });
            }
        }
    }, [focusedHeading]);

    const markdownComponents: Partial<Components> = {
        a: (props: React.HTMLAttributes<HTMLAnchorElement>) => (
            <Link props={props} setFocusedHeading={setFocusedHeading} />
        ),
        h1: (props: React.HTMLAttributes<HTMLHeadingElement>) => <Heading props={props} hnum={1} />,
        h2: (props: React.HTMLAttributes<HTMLHeadingElement>) => <Heading props={props} hnum={2} />,
        h3: (props: React.HTMLAttributes<HTMLHeadingElement>) => <Heading props={props} hnum={3} />,
        h4: (props: React.HTMLAttributes<HTMLHeadingElement>) => <Heading props={props} hnum={4} />,
        h5: (props: React.HTMLAttributes<HTMLHeadingElement>) => <Heading props={props} hnum={5} />,
        h6: (props: React.HTMLAttributes<HTMLHeadingElement>) => <Heading props={props} hnum={6} />,
        img: (props: React.HTMLAttributes<HTMLImageElement>) => <MarkdownImg props={props} resolveOpts={resolveOpts} />,
        source: (props: React.HTMLAttributes<HTMLSourceElement>) => <MarkdownSource {...props} />,
        code: Code,
        pre: (props: React.HTMLAttributes<HTMLPreElement>) => (
            <CodeBlock children={props.children} onClickExecute={onClickExecute} />
        ),
    };

    const toc = useMemo(() => {
        if (showToc && tocRef.current.length > 0) {
            return tocRef.current.map((item) => {
                return (
                    <a
                        key={item.href}
                        className="toc-item"
                        style={{ "--indent-factor": item.depth } as React.CSSProperties}
                        onClick={() => setFocusedHeading(item.href)}
                    >
                        {item.value}
                    </a>
                );
            });
        }
    }, [showToc, tocRef]);

    text = textAtomValue ?? text;

    const ScrollableMarkdown = () => {
        return (
            <OverlayScrollbarsComponent
                ref={contentsOsRef}
                className="content"
                options={{ scrollbars: { autoHide: "leave" } }}
            >
                <ReactMarkdown
                    remarkPlugins={[remarkGfm, remarkAlert, [RemarkFlexibleToc, { tocRef: tocRef.current }]]}
                    rehypePlugins={[
                        rehypeRaw,
                        rehypeHighlight,
                        () =>
                            rehypeSanitize({
                                ...defaultSchema,
                                attributes: {
                                    ...defaultSchema.attributes,
                                    span: [
                                        ...(defaultSchema.attributes?.span || []),
                                        // Allow all class names starting with `hljs-`.
                                        ["className", /^hljs-./],
                                        // Alternatively, to allow only certain class names:
                                        // ['className', 'hljs-number', 'hljs-title', 'hljs-variable']
                                    ],
                                },
                                tagNames: [...(defaultSchema.tagNames || []), "span"],
                            }),
                        () => rehypeSlug({ prefix: idPrefix }),
                    ]}
                    components={markdownComponents}
                >
                    {text}
                </ReactMarkdown>
            </OverlayScrollbarsComponent>
        );
    };

    const NonScrollableMarkdown = () => {
        return (
            <div className="content non-scrollable">
                <ReactMarkdown
                    remarkPlugins={[remarkGfm, [RemarkFlexibleToc, { tocRef: tocRef.current }]]}
                    rehypePlugins={[
                        rehypeRaw,
                        rehypeHighlight,
                        () =>
                            rehypeSanitize({
                                ...defaultSchema,
                                attributes: {
                                    ...defaultSchema.attributes,
                                    span: [
                                        ...(defaultSchema.attributes?.span || []),
                                        // Allow all class names starting with `hljs-`.
                                        ["className", /^hljs-./],
                                        // Alternatively, to allow only certain class names:
                                        // ['className', 'hljs-number', 'hljs-title', 'hljs-variable']
                                    ],
                                },
                                tagNames: [...(defaultSchema.tagNames || []), "span"],
                            }),
                        () => rehypeSlug({ prefix: idPrefix }),
                    ]}
                    components={markdownComponents}
                >
                    {text}
                </ReactMarkdown>
            </div>
        );
    };

    return (
        <div className={clsx("markdown", className)} style={style}>
            {scrollable ? <ScrollableMarkdown /> : <NonScrollableMarkdown />}
            {toc && (
                <OverlayScrollbarsComponent className="toc" options={{ scrollbars: { autoHide: "leave" } }}>
                    <div className="toc-inner">
                        <h4>Table of Contents</h4>
                        {toc}
                    </div>
                </OverlayScrollbarsComponent>
            )}
        </div>
    );
};

export { Markdown };<|MERGE_RESOLUTION|>--- conflicted
+++ resolved
@@ -192,11 +192,7 @@
     scrollable = true,
     onClickExecute,
 }: MarkdownProps) => {
-<<<<<<< HEAD
-    const textAtomValue = useAtomValueSafe(textAtom);
-=======
     const textAtomValue = useAtomValueSafe<string>(textAtom);
->>>>>>> 67a8a59b
     const tocRef = useRef<TocItem[]>([]);
     const showToc = useAtomValueSafe(showTocAtom) ?? false;
     const contentsOsRef = useRef<OverlayScrollbarsComponentRef>(null);
