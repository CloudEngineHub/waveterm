// Copyright 2023, Command Line Inc.
// SPDX-License-Identifier: Apache-2.0

import type React from "react";
import * as mobx from "mobx";
import { boundMethod } from "autobind-decorator";
import { isBlank } from "@/util/util";
import * as appconst from "@/app/appconst";
import type { Model } from "./model";
import { GlobalCommandRunner, GlobalModel } from "./global";
import { app } from "electron";

function getDefaultHistoryQueryOpts(): HistoryQueryOpts {
    return {
        queryType: "screen",
        limitRemote: true,
        limitRemoteInstance: true,
        limitUser: true,
        queryStr: "",
        maxItems: 10000,
        includeMeta: true,
        fromTs: 0,
    };
}

class InputModel {
    globalModel: Model;
    activeAuxView: OV<InputAuxViewType> = mobx.observable.box(null);
    auxViewFocus: OV<boolean> = mobx.observable.box(false);
    cmdInputHeight: OV<number> = mobx.observable.box(0);
    aiChatTextAreaRef: React.RefObject<HTMLTextAreaElement>;
    aiChatWindowRef: React.RefObject<HTMLDivElement>;
    codeSelectBlockRefArray: Array<React.RefObject<HTMLElement>>;
    codeSelectSelectedIndex: OV<number> = mobx.observable.box(-1);
    codeSelectUuid: string;
    inputPopUpType: OV<string> = mobx.observable.box("none");

    AICmdInfoChatItems: mobx.IObservableArray<OpenAICmdInfoChatMessageType> = mobx.observable.array([], {
        name: "aicmdinfo-chat",
    });
    readonly codeSelectTop: number = -2;
    readonly codeSelectBottom: number = -1;

    historyType: mobx.IObservableValue<HistoryTypeStrs> = mobx.observable.box("screen");
    historyLoading: mobx.IObservableValue<boolean> = mobx.observable.box(false);
    historyAfterLoadIndex: number = 0;
    historyItems: mobx.IObservableValue<HistoryItem[]> = mobx.observable.box(null, {
        name: "history-items",
        deep: false,
    }); // sorted in reverse (most recent is index 0)
    filteredHistoryItems: mobx.IComputedValue<HistoryItem[]> = null;
    historyIndex: mobx.IObservableValue<number> = mobx.observable.box(0, {
        name: "history-index",
    }); // 1-indexed (because 0 is current)
    modHistory: mobx.IObservableArray<string> = mobx.observable.array([""], {
        name: "mod-history",
    });
    historyQueryOpts: OV<HistoryQueryOpts> = mobx.observable.box(getDefaultHistoryQueryOpts());

    infoMsg: OV<InfoType> = mobx.observable.box(null);
    infoTimeoutId: any = null;
    inputMode: OV<null | "comment" | "global"> = mobx.observable.box(null);
    inputExpanded: OV<boolean> = mobx.observable.box(false, {
        name: "inputExpanded",
    });

    // cursor
    forceCursorPos: OV<number> = mobx.observable.box(null);

    // focus
    inputFocused: OV<boolean> = mobx.observable.box(false);
    lineFocused: OV<boolean> = mobx.observable.box(false);
    physicalInputFocused: OV<boolean> = mobx.observable.box(false);
    forceInputFocus: boolean = false;

    constructor(globalModel: Model) {
        this.globalModel = globalModel;
        this.filteredHistoryItems = mobx.computed(() => {
            return this._getFilteredHistoryItems();
        });
        mobx.action(() => {
            this.codeSelectSelectedIndex.set(-1);
            this.codeSelectBlockRefArray = [];
        })();
        this.codeSelectUuid = "";
    }

    setInputMode(inputMode: null | "comment" | "global"): void {
        mobx.action(() => {
            this.inputMode.set(inputMode);
        })();
    }

    toggleHistoryType(): void {
        const opts = mobx.toJS(this.historyQueryOpts.get());
        let htype = opts.queryType;
        if (htype == "screen") {
            htype = "session";
        } else if (htype == "session") {
            htype = "global";
        } else {
            htype = "screen";
        }
        this.setHistoryType(htype);
    }

    toggleRemoteType(): void {
        const opts = mobx.toJS(this.historyQueryOpts.get());
        if (opts.limitRemote) {
            opts.limitRemote = false;
            opts.limitRemoteInstance = false;
        } else {
            opts.limitRemote = true;
            opts.limitRemoteInstance = true;
        }
        this.setHistoryQueryOpts(opts);
    }

    onInputFocus(isFocused: boolean): void {
        mobx.action(() => {
            if (isFocused) {
                this.inputFocused.set(true);
                this.lineFocused.set(false);
            } else if (this.inputFocused.get()) {
                this.inputFocused.set(false);
            }
        })();
    }

    onLineFocus(isFocused: boolean): void {
        mobx.action(() => {
            if (isFocused) {
                this.inputFocused.set(false);
                this.lineFocused.set(true);
            } else if (this.lineFocused.get()) {
                this.lineFocused.set(false);
            }
        })();
    }

    // Focuses the main input or the auxiliary view, depending on the active auxiliary view
    giveFocus(): void {
        // Override active view to the main input if aux view does not have focus
        const activeAuxView = this.getAuxViewFocus() ? this.getActiveAuxView() : null;
        console.log("activeAuxView", activeAuxView);
        mobx.action(() => {
            switch (activeAuxView) {
                case appconst.InputAuxView_History: {
                    const elem: HTMLElement = document.querySelector(".cmd-input input.history-input");
                    if (elem != null) {
                        elem.focus();
                    }
                    break;
                }
                case "aichat":
                    this.setAIChatFocus();
                    break;
                case null: {
                    const elem = document.getElementById("main-cmd-input");
                    if (elem != null) {
                        elem.focus();
                    }
                    this.setPhysicalInputFocused(true);
                    break;
                }
                default: {
                    const elem: HTMLElement = document.querySelector(".cmd-input .auxview");
                    if (elem != null) {
                        elem.focus();
                    }
                    break;
                }
            }
        })();
    }

    setPhysicalInputFocused(isFocused: boolean): void {
        mobx.action(() => {
            this.physicalInputFocused.set(isFocused);
        })();
        if (isFocused) {
            const screen = this.globalModel.getActiveScreen();
            if (screen != null) {
                if (screen.focusType.get() != "input") {
                    GlobalCommandRunner.screenSetFocus("input");
                }
            }
        }
    }

    hasFocus(): boolean {
        const mainInputElem = document.getElementById("main-cmd-input");
        if (document.activeElement == mainInputElem) {
            return true;
        }
        const historyInputElem = document.querySelector(".cmd-input input.history-input");
        if (document.activeElement == historyInputElem) {
            return true;
        }
        let aiChatInputElem = document.querySelector(".cmd-input chat-cmd-input");
        if (document.activeElement == aiChatInputElem) {
            return true;
        }
        return false;
    }

    setHistoryType(htype: HistoryTypeStrs): void {
        if (this.historyQueryOpts.get().queryType == htype) {
            return;
        }
        this.loadHistory(true, -1, htype);
    }

    findBestNewIndex(oldItem: HistoryItem): number {
        if (oldItem == null) {
            return 0;
        }
        const newItems = this.getFilteredHistoryItems();
        if (newItems.length == 0) {
            return 0;
        }
        let bestIdx = 0;
        for (const [i, item] of newItems.entries()) {
            // still start at i=0 to catch the historynum equality case
            if (item.historynum == oldItem.historynum) {
                bestIdx = i;
                break;
            }
            const bestTsDiff = Math.abs(item.ts - newItems[bestIdx].ts);
            const curTsDiff = Math.abs(item.ts - oldItem.ts);
            if (curTsDiff < bestTsDiff) {
                bestIdx = i;
            }
        }
        return bestIdx + 1;
    }

    setHistoryQueryOpts(opts: HistoryQueryOpts): void {
        mobx.action(() => {
            const oldItem = this.getHistorySelectedItem();
            this.historyQueryOpts.set(opts);
            const bestIndex = this.findBestNewIndex(oldItem);
            setTimeout(() => this.setHistoryIndex(bestIndex, true), 10);
        })();
    }

    setOpenAICmdInfoChat(chat: OpenAICmdInfoChatMessageType[]): void {
        this.AICmdInfoChatItems.replace(chat);
        this.codeSelectBlockRefArray = [];
    }

    isHistoryLoaded(): boolean {
        if (this.historyLoading.get()) {
            return false;
        }
        const hitems = this.historyItems.get();
        return hitems != null;
    }

    loadHistory(show: boolean, afterLoadIndex: number, htype: HistoryTypeStrs) {
        if (this.historyLoading.get()) {
            return;
        }
        if (this.isHistoryLoaded()) {
            if (this.historyQueryOpts.get().queryType == htype) {
                return;
            }
        }
        this.historyAfterLoadIndex = afterLoadIndex;
        mobx.action(() => {
            this.historyLoading.set(true);
        })();
        GlobalCommandRunner.loadHistory(show, htype);
    }

    openHistory(): void {
        if (this.historyLoading.get()) {
            return;
        }
        if (!this.isHistoryLoaded()) {
            this.loadHistory(true, 0, "screen");
            return;
        }
        if (this.getActiveAuxView() != appconst.InputAuxView_History) {
            this.dropModHistory(true);
            this.setActiveAuxView(appconst.InputAuxView_History);
            this.globalModel.sendActivity("history-open");
        }
    }

    updateCmdLine(cmdLine: StrWithPos): void {
        mobx.action(() => {
            this.setCurLine(cmdLine.str);
            if (cmdLine.pos != appconst.NoStrPos) {
                this.forceCursorPos.set(cmdLine.pos);
            }
        })();
    }

    getHistorySelectedItem(): HistoryItem {
        const hidx = this.historyIndex.get();
        if (hidx == 0) {
            return null;
        }
        const hitems = this.getFilteredHistoryItems();
        if (hidx > hitems.length) {
            return null;
        }
        return hitems[hidx - 1];
    }

    getFirstHistoryItem(): HistoryItem {
        const hitems = this.getFilteredHistoryItems();
        if (hitems.length == 0) {
            return null;
        }
        return hitems[0];
    }

    setHistorySelectionNum(hnum: string): void {
        const hitems = this.getFilteredHistoryItems();
        for (const [i, hitem] of hitems.entries()) {
            if (hitem.historynum == hnum) {
                this.setHistoryIndex(i + 1);
                return;
            }
        }
    }

    setHistoryInfo(hinfo: HistoryInfoType): void {
        mobx.action(() => {
            const oldItem = this.getHistorySelectedItem();
            const hitems: HistoryItem[] = hinfo.items ?? [];
            this.historyItems.set(hitems);
            this.historyLoading.set(false);
            this.historyQueryOpts.get().queryType = hinfo.historytype;
            if (hinfo.historytype == "session" || hinfo.historytype == "global") {
                this.historyQueryOpts.get().limitRemote = false;
                this.historyQueryOpts.get().limitRemoteInstance = false;
            }
            if (this.historyAfterLoadIndex == -1) {
                const bestIndex = this.findBestNewIndex(oldItem);
                setTimeout(() => this.setHistoryIndex(bestIndex, true), 100);
            } else if (this.historyAfterLoadIndex) {
                if (hitems.length >= this.historyAfterLoadIndex) {
                    this.setHistoryIndex(this.historyAfterLoadIndex);
                }
            }
            this.historyAfterLoadIndex = 0;
            if (hinfo.show) {
                this.openHistory();
            }
        })();
    }

    getFilteredHistoryItems(): HistoryItem[] {
        return this.filteredHistoryItems.get();
    }

    _getFilteredHistoryItems(): HistoryItem[] {
        const hitems: HistoryItem[] = this.historyItems.get() ?? [];
        const rtn: HistoryItem[] = [];
        const opts: HistoryQueryOpts = mobx.toJS(this.historyQueryOpts.get());
        const ctx = this.globalModel.getUIContext();
        let curRemote: RemotePtrType = ctx.remote;
        if (curRemote == null) {
            curRemote = { ownerid: "", name: "", remoteid: "" };
        }
        curRemote = mobx.toJS(curRemote);
        for (const hitem of hitems) {
            if (hitem.ismetacmd) {
                if (!opts.includeMeta) {
                    continue;
                }
            } else if (opts.limitRemoteInstance) {
                if (hitem.remote == null || isBlank(hitem.remote.remoteid)) {
                    continue;
                }
                if (
                    (curRemote.ownerid ?? "") != (hitem.remote.ownerid ?? "") ||
                    (curRemote.remoteid ?? "") != (hitem.remote.remoteid ?? "") ||
                    (curRemote.name ?? "") != (hitem.remote.name ?? "")
                ) {
                    continue;
                }
            } else if (opts.limitRemote) {
                if (hitem.remote == null || isBlank(hitem.remote.remoteid)) {
                    continue;
                }
                if (
                    (curRemote.ownerid ?? "") != (hitem.remote.ownerid ?? "") ||
                    (curRemote.remoteid ?? "") != (hitem.remote.remoteid ?? "")
                ) {
                    continue;
                }
            }
            if (!isBlank(opts.queryStr)) {
                if (isBlank(hitem.cmdstr)) {
                    continue;
                }
                const idx = hitem.cmdstr.indexOf(opts.queryStr);
                if (idx == -1) {
                    continue;
                }
            }

            rtn.push(hitem);
        }
        return rtn;
    }

    scrollHistoryItemIntoView(hnum: string): void {
        const elem: HTMLElement = document.querySelector(".cmd-history .hnum-" + hnum);
        if (elem == null) {
            return;
        }
        elem.scrollIntoView({ block: "nearest" });
    }

    grabSelectedHistoryItem(): void {
        const hitem = this.getHistorySelectedItem();
        if (hitem == null) {
            this.resetHistory();
            return;
        }
        mobx.action(() => {
            this.resetInput();
            this.setCurLine(hitem.cmdstr);
        })();
    }

    // Closes the auxiliary view if it is open, focuses the main input
    closeAuxView(): void {
        if (this.activeAuxView.get() == null) {
            return;
        }
        this.setActiveAuxView(null);
    }

    // Gets the active auxiliary view, or null if none
    getActiveAuxView(): InputAuxViewType {
        return this.activeAuxView.get();
    }

    // Sets the active auxiliary view
    setActiveAuxView(view: InputAuxViewType): void {
        if (view == this.activeAuxView.get()) {
            return;
        }
        mobx.action(() => {
            this.auxViewFocus.set(view != null);
            this.activeAuxView.set(view);
        })();
        this.giveFocus();
    }

    // Gets the focus state of the auxiliary view. If true, the view will get focus. Otherwise, the main input will get focus.
    // If the auxiliary view is not open, this will return false.
    getAuxViewFocus(): boolean {
        if (this.getActiveAuxView() == null) {
            return false;
        }
        return this.auxViewFocus.get();
    }

    // Sets the focus state of the auxiliary view. If true, the view will get focus. Otherwise, the main input will get focus.
    setAuxViewFocus(focus: boolean): void {
<<<<<<< HEAD
        console.log("this.getAuxViewFocus()", this.getAuxViewFocus());
        if (this.getAuxViewFocus() == focus) {
            return;
        }
=======
>>>>>>> d0867477
        mobx.action(() => {
            this.auxViewFocus.set(focus);
        })();
        this.giveFocus();
    }

    shouldRenderAuxViewKeybindings(view: InputAuxViewType): boolean {
        return mobx
            .computed(() => {
                if (view != null && this.getActiveAuxView() != view) {
                    return false;
                }
                if (view != null && !this.getAuxViewFocus()) {
                    return false;
                }
                if (view == null && this.hasFocus() && !this.getAuxViewFocus()) {
                    return true;
                }
                if (view != null && this.getAuxViewFocus()) {
                    return true;
                }
                if (
                    GlobalModel.getActiveScreen().getFocusType() == "input" &&
                    GlobalModel.activeMainView.get() == "session"
                ) {
                    return true;
                }
                return false;
            })
            .get();
    }

    setHistoryIndex(hidx: number, force?: boolean): void {
        if (hidx < 0) {
            return;
        }
        if (!force && this.historyIndex.get() == hidx) {
            return;
        }
        mobx.action(() => {
            this.historyIndex.set(hidx);
            if (this.getActiveAuxView() == appconst.InputAuxView_History) {
                let hitem = this.getHistorySelectedItem();
                if (hitem == null) {
                    hitem = this.getFirstHistoryItem();
                }
                if (hitem != null) {
                    this.scrollHistoryItemIntoView(hitem.historynum);
                }
            }
        })();
    }

    moveHistorySelection(amt: number): void {
        if (amt == 0) {
            return;
        }
        if (!this.isHistoryLoaded()) {
            return;
        }
        const hitems = this.getFilteredHistoryItems();
        let idx = this.historyIndex.get() + amt;
        if (idx < 0) {
            idx = 0;
        }
        if (idx > hitems.length) {
            idx = hitems.length;
        }
        this.setHistoryIndex(idx);
    }

    flashInfoMsg(info: InfoType, timeoutMs: number): void {
        this._clearInfoTimeout();
        mobx.action(() => {
            this.infoMsg.set(info);
        })();

        if (info == null && this.getActiveAuxView() == appconst.InputAuxView_Info) {
            this.setActiveAuxView(null);
        } else {
            this.setActiveAuxView(appconst.InputAuxView_Info);
        }

        if (info != null && timeoutMs) {
            this.infoTimeoutId = setTimeout(() => {
                console.log("clearing info msg");
                if (this.activeAuxView.get() != appconst.InputAuxView_Info) {
                    return;
                }
                this.clearInfoMsg(false);
            }, timeoutMs);
        }
    }

    setCmdInfoChatRefs(
        textAreaRef: React.RefObject<HTMLTextAreaElement>,
        chatWindowRef: React.RefObject<HTMLDivElement>
    ) {
        this.aiChatTextAreaRef = textAreaRef;
        this.aiChatWindowRef = chatWindowRef;
    }

    setAIChatFocus() {
        if (this.aiChatTextAreaRef?.current != null) {
            this.aiChatTextAreaRef.current.focus();
        }
    }

    grabCodeSelectSelection() {
        if (
            this.codeSelectSelectedIndex.get() >= 0 &&
            this.codeSelectSelectedIndex.get() < this.codeSelectBlockRefArray.length
        ) {
            const curBlockRef = this.codeSelectBlockRefArray[this.codeSelectSelectedIndex.get()];
            const codeText = curBlockRef.current.innerText.replace(/\n$/, ""); // remove trailing newline
            this.setCurLine(codeText);
            this.giveFocus();
        }
    }

    addCodeBlockToCodeSelect(blockRef: React.RefObject<HTMLElement>, uuid: string): number {
        let rtn = -1;
        if (uuid != this.codeSelectUuid) {
            this.codeSelectUuid = uuid;
            this.codeSelectBlockRefArray = [];
        }
        rtn = this.codeSelectBlockRefArray.length;
        this.codeSelectBlockRefArray.push(blockRef);
        return rtn;
    }

    setCodeSelectSelectedCodeBlock(blockIndex: number) {
        mobx.action(() => {
            if (blockIndex >= 0 && blockIndex < this.codeSelectBlockRefArray.length) {
                this.codeSelectSelectedIndex.set(blockIndex);
                const currentRef = this.codeSelectBlockRefArray[blockIndex].current;
                if (currentRef != null && this.aiChatWindowRef?.current != null) {
                    const chatWindowTop = this.aiChatWindowRef.current.scrollTop;
                    const chatWindowBottom = chatWindowTop + this.aiChatWindowRef.current.clientHeight - 100;
                    const elemTop = currentRef.offsetTop;
                    let elemBottom = elemTop - currentRef.offsetHeight;
                    const elementIsInView = elemBottom < chatWindowBottom && elemTop > chatWindowTop;
                    if (!elementIsInView) {
                        this.aiChatWindowRef.current.scrollTop =
                            elemBottom - this.aiChatWindowRef.current.clientHeight / 3;
                    }
                }
            }
            this.codeSelectBlockRefArray = [];
            this.setAIChatFocus();
        })();
    }

    codeSelectSelectNextNewestCodeBlock() {
        // oldest code block = index 0 in array
        // this decrements codeSelectSelected index
        mobx.action(() => {
            if (this.codeSelectSelectedIndex.get() == this.codeSelectTop) {
                this.codeSelectSelectedIndex.set(this.codeSelectBottom);
            } else if (this.codeSelectSelectedIndex.get() == this.codeSelectBottom) {
                return;
            }
            const incBlockIndex = this.codeSelectSelectedIndex.get() + 1;
            if (this.codeSelectSelectedIndex.get() == this.codeSelectBlockRefArray.length - 1) {
                this.codeSelectDeselectAll();
                if (this.aiChatWindowRef?.current != null) {
                    this.aiChatWindowRef.current.scrollTop = this.aiChatWindowRef.current.scrollHeight;
                }
            }
            if (incBlockIndex >= 0 && incBlockIndex < this.codeSelectBlockRefArray.length) {
                this.setCodeSelectSelectedCodeBlock(incBlockIndex);
            }
        })();
    }

    codeSelectSelectNextOldestCodeBlock() {
        mobx.action(() => {
            if (this.codeSelectSelectedIndex.get() == this.codeSelectBottom) {
                if (this.codeSelectBlockRefArray.length > 0) {
                    this.codeSelectSelectedIndex.set(this.codeSelectBlockRefArray.length);
                } else {
                    return;
                }
            } else if (this.codeSelectSelectedIndex.get() == this.codeSelectTop) {
                return;
            }
            const decBlockIndex = this.codeSelectSelectedIndex.get() - 1;
            if (decBlockIndex < 0) {
                this.codeSelectDeselectAll(this.codeSelectTop);
                if (this.aiChatWindowRef?.current != null) {
                    this.aiChatWindowRef.current.scrollTop = 0;
                }
            }
            if (decBlockIndex >= 0 && decBlockIndex < this.codeSelectBlockRefArray.length) {
                this.setCodeSelectSelectedCodeBlock(decBlockIndex);
            }
        })();
    }

    getCodeSelectSelectedIndex() {
        return this.codeSelectSelectedIndex.get();
    }

    getCodeSelectRefArrayLength() {
        return this.codeSelectBlockRefArray.length;
    }

    codeBlockIsSelected(blockIndex: number): boolean {
        return blockIndex == this.codeSelectSelectedIndex.get();
    }

    codeSelectDeselectAll(direction: number = this.codeSelectBottom) {
        if (this.codeSelectSelectedIndex.get() == direction) {
            return;
        }
        mobx.action(() => {
            this.codeSelectSelectedIndex.set(direction);
            this.codeSelectBlockRefArray = [];
        })();
    }

    openAIAssistantChat(): void {
        this.setActiveAuxView(appconst.InputAuxView_AIChat);
        this.setAuxViewFocus(true);
        this.globalModel.sendActivity("aichat-open");
    }

    clearAIAssistantChat(): void {
        const prtn = this.globalModel.submitChatInfoCommand("", "", true);
        prtn.then((rtn) => {
            if (!rtn.success) {
                console.log("submit chat command error: " + rtn.error);
            }
        }).catch((error) => {
            console.log("submit chat command error: ", error);
        });
    }

    hasScrollingInfoMsg(): boolean {
        if (this.activeAuxView.get() !== appconst.InputAuxView_Info) {
            return false;
        }
        const info = this.infoMsg.get();
        if (info == null) {
            return false;
        }
        const div = document.querySelector(".cmd-input-info");
        if (div == null) {
            return false;
        }
        return div.scrollHeight > div.clientHeight;
    }

    _clearInfoTimeout(): void {
        if (this.infoTimeoutId != null) {
            clearTimeout(this.infoTimeoutId);
            this.infoTimeoutId = null;
        }
    }

    clearInfoMsg(setNull: boolean): void {
        this._clearInfoTimeout();

        if (this.getActiveAuxView() == appconst.InputAuxView_Info) {
            this.setActiveAuxView(null);
        }
        mobx.action(() => {
            if (setNull) {
                this.infoMsg.set(null);
            }
        })();
    }

    toggleInfoMsg(): void {
        this._clearInfoTimeout();
        if (this.activeAuxView.get() == appconst.InputAuxView_Info) {
            this.setActiveAuxView(null);
        } else if (this.infoMsg.get() != null) {
            this.setActiveAuxView(appconst.InputAuxView_Info);
        }
    }

    @boundMethod
    uiSubmitCommand(): void {
        mobx.action(() => {
            const commandStr = this.getCurLine();
            if (commandStr.trim() == "") {
                return;
            }
            this.resetInput();
            this.globalModel.submitRawCommand(commandStr, true, true);
        })();
    }

    isEmpty(): boolean {
        return this.getCurLine().trim() == "";
    }

    resetInputMode(): void {
        mobx.action(() => {
            this.setInputMode(null);
            this.setCurLine("");
        })();
    }

    setCurLine(val: string): void {
        const hidx = this.historyIndex.get();
        mobx.action(() => {
            if (this.modHistory.length <= hidx) {
                this.modHistory.length = hidx + 1;
            }
            this.modHistory[hidx] = val;
        })();
    }

    resetInput(): void {
        mobx.action(() => {
            this.setActiveAuxView(null);
            this.inputMode.set(null);
            this.resetHistory();
            this.dropModHistory(false);
            this.infoMsg.set(null);
            this.inputExpanded.set(false);
            this._clearInfoTimeout();
        })();
    }

    @boundMethod
    toggleExpandInput(): void {
        mobx.action(() => {
            this.inputExpanded.set(!this.inputExpanded.get());
            this.forceInputFocus = true;
        })();
    }

    getCurLine(): string {
        const hidx = this.historyIndex.get();
        if (hidx < this.modHistory.length && this.modHistory[hidx] != null) {
            return this.modHistory[hidx];
        }
        const hitems = this.getFilteredHistoryItems();
        if (hidx == 0 || hitems == null || hidx > hitems.length) {
            return "";
        }
        const hitem = hitems[hidx - 1];
        if (hitem == null) {
            return "";
        }
        return hitem.cmdstr;
    }

    dropModHistory(keepLine0: boolean): void {
        mobx.action(() => {
            if (keepLine0) {
                if (this.modHistory.length > 1) {
                    this.modHistory.splice(1, this.modHistory.length - 1);
                }
            } else {
                this.modHistory.replace([""]);
            }
        })();
    }

    resetHistory(): void {
        mobx.action(() => {
            if (this.getActiveAuxView() == appconst.InputAuxView_History) {
                this.setActiveAuxView(null);
            }
            this.historyLoading.set(false);
            this.historyType.set("screen");
            this.historyItems.set(null);
            this.historyIndex.set(0);
            this.historyQueryOpts.set(getDefaultHistoryQueryOpts());
            this.historyAfterLoadIndex = 0;
            this.dropModHistory(true);
        })();
    }
}

export { InputModel };<|MERGE_RESOLUTION|>--- conflicted
+++ resolved
@@ -465,13 +465,6 @@
 
     // Sets the focus state of the auxiliary view. If true, the view will get focus. Otherwise, the main input will get focus.
     setAuxViewFocus(focus: boolean): void {
-<<<<<<< HEAD
-        console.log("this.getAuxViewFocus()", this.getAuxViewFocus());
-        if (this.getAuxViewFocus() == focus) {
-            return;
-        }
-=======
->>>>>>> d0867477
         mobx.action(() => {
             this.auxViewFocus.set(focus);
         })();
